--- conflicted
+++ resolved
@@ -247,7 +247,7 @@
     posAttr.needsUpdate   = true;
     colorAttr.needsUpdate = true;
 
-
+}
     // Update and color edges
     /*
     const posAttr = edgeLines.geometry.getAttribute('position');
@@ -264,19 +264,8 @@
         posAttr.array[idx++] = t.x; posAttr.array[idx++] = t.y; posAttr.array[idx++] = t.z;
     });
     posAttr.needsUpdate = true;
-<<<<<<< HEAD
-=======
     */
 
-    // Update info panel (first edge as example)
-    const e = frame.edges[0];
-    infoEl.innerHTML = `
-        Pair: ${e.source}–${e.target}<br>
-        Dist: ${e.distance.toFixed(1)}<br>
-        RelVel: ${e.rel_vel.toFixed(1)}<br>
-        Risk: ${(e.attention * 100).toFixed(0)}%
-    `;
->>>>>>> 1d0f0920
 }
 
 function formatTime(ts){
